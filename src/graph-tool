#! /usr/bin/env python
# graph-tool -- a general graph modification and manipulation thingy
#
# Copyright (C) 2007 Tiago de Paula Peixoto <tiago@forked.de>
#
# This program is free software: you can redistribute it and/or modify
# it under the terms of the GNU General Public License as published by
# the Free Software Foundation, either version 3 of the License, or
# (at your option) any later version.
#
# This program is distributed in the hope that it will be useful,
# but WITHOUT ANY WARRANTY; without even the implied warranty of
# MERCHANTABILITY or FITNESS FOR A PARTICULAR PURPOSE.  See the
# GNU General Public License for more details.
#
# You should have received a copy of the GNU General Public License
# along with this program.  If not, see <http://www.gnu.org/licenses/>.

__author__="Tiago de Paula Peixoto <tiago@forked.de>"
__copyright__="Copyright 2007 Tiago de Paula Peixoto"
__license__="GPL version 3 or above"
__URL__="http://graph-tool.forked.de"

from libgraph_tool import *
__version__ = mod_info().version

import sys, os, os.path, re, struct, fcntl, termios, gzip, bz2, string,\
       textwrap, time, signal, traceback, shutil, optparse, time, math,\
       inspect

# General utilities
def getheightwidth():
    """ This will get the terminal width and height"""
    height, width = 20, 80
    try:
        height, width = struct.unpack("hhhh", fcntl.ioctl(0, termios.TIOCGWINSZ ,"\000"*8))[0:2]
    except IOError:
        pass
    return height, width

# Some exceptions
class ParserError:
    """Error raised from option parser"""
    def __init__(self, error):
        self.error = error
    def __str__(self):
        return self.error

class OptionError:
    """Parse error in a command line option"""
    def __init__(self, option, error):
        self.option = option
        self.error = error

    def __str__(self):
        msg = "error parsing option --%s: %s\n\n" % (self.option.name, self.error)
        help =  "--%s=%s\n" % (self.option.name, self.option.metavars)
        wrapper = textwrap.TextWrapper(initial_indent = " "*3, subsequent_indent =  " "*3, width = getheightwidth()[1])
        msg += help + wrapper.fill( self.option.help)
        return msg

def parse_options(arguments = sys.argv[1:]):
    """This  function will  parse  all the  command-line options,  and
    return a list  of parsed options, ordered according  to how it was
    given in the command line.   The list will contain tuples (option,
    value), where  'option' is an  instance of the Opt  class, defined
    below.  The  option will  be  checked  for  validity, except  when
    contextual information  is necessary  (such as deciding  whether a
    specific property exists in a graph)."""

    # The values below will be used to initialize the Opt classes. See the class
    # definition for the meaning of each field.

    option_groups = []
    basic = ["Basic options",
             ["load",  "[FILE[|FORMAT]]", "load graph from file. The format is guessed from the FILE, or can be specified by FORMAT.",
              {"FILE":"-", "FORMAT":"auto"},
              ["if $FORMAT == 'auto':\n  graph.ReadFromFile($FILE)\nelse:\n  graph.ReadFromFile($FILE, $FORMAT)","None"]],
             ["save",  "[FILE[|FORMAT]]", "save graph to file. The format is guessed from the FILE, or can be specified by FORMAT.",
              {"FILE":"-", "FORMAT":"auto"},
              ["if $FORMAT == 'auto':\n  graph.WriteToFile($FILE)\nelse:\n  graph.WriteToFile($FILE, $FORMAT)","None"]]]
    option_groups.append(basic)

    generation =  [ "Graph generation",
                    ["correlated-configurational-model", "OPTIONS",
                     "generate graph using the configurational model with arbitrary degree correlations. Options are: $OPTIONS_LIST. See documentation for details.",
                     {"OPTIONS":[ ("N",("int",10000)), ("pjk",("exp","lambda j,k: 1.0")), ("pjk_ceil",("exp", "lambda j,k: pjk(j,k)")),
                                  ("pjk_m",("float",1.0)), ("inv_pjk_ceil",("exp","lambda p,r:(inv_poisson(p,2), inv_poisson(p,2))")),
                                  ("corr",("exp","lambda jl,kl,j,k: 1.0")), ("corr_ceil",("exp","lambda jl,kl,j,k: corr(jl,kl,j,k)")),
                                  ("corr_m",("float",1.0)),("inv_corr_ceil",("exp","lambda p,r,a,b: inv_pjk_ceil(p,r)")),("undirected",("bool[1]",False)),
                                  ("directed",("bool[1]",True)), ("progress",("bool",False)), ("seed",("int",int(time.time())))]},
                      "graph.GenerateCorrelatedConfigurationalModel($N, $pjk, $pjk_ceil, $inv_pjk_ceil, $pjk_m, $corr, $corr_ceil, $inv_corr_ceil, $corr_m, $undirected, $seed, $progress)"] ]
    option_groups.append(generation)

    filtering =  ["Filtering",
                  ["directed", None,"treat graph as directed (default).", {}, "graph.SetDirected(True)"],
                  ["undirected", None,"treat graph as undirected.", {}, "graph.SetDirected(False)"],
                  ["reverse", None, "reverse edges.", {}, "graph.SetReversed(not graph.GetReversed())"],
                  ["exclude-vertex-range", "PROPERTY|RANGE", "choose vertex property and range to exclude.", {},
                   ["graph.SetVertexFilterProperty($PROPERTY)",
                    "graph.SetVertexFilterRange($RANGE[0],$RANGE[1], True)"] ],
                  ["keep-vertex-range", "PROPERTY|RANGE", "choose vertex property and range to keep (and exclude the rest).", {},
                   ["graph.SetVertexFilterProperty($PROPERTY)",
                    "graph.SetVertexFilterRange($RANGE[0],$RANGE[1], False)"] ],
                  ["reset-vertex-filter", None, "remove edge filter.", {}, "graph.SetVertexFilterProperty('')"],
                  ["exclude-edge-range", "PROPERTY|RANGE", "choose edge property and range to exclude.", {},
                   ["graph.SetEdgeFilterProperty($PROPERTY)",
                    "graph.SetEdgeFilterRange($RANGE[0],$RANGE[1], True)"] ],
                  ["keep-edge-range", "PROPERTY|RANGE", "choose edge property and range to keep (and exclude the rest).", {},
                   ["graph.SetEdgeFilterProperty($PROPERTY)",
                    "graph.SetEdgeFilterRange($RANGE[0],$RANGE[1], False)"] ],
                  ["reset-edge-filter",   None, "remove edge filter.", {}, "graph.SetEdgeFilterProperty('')"] ]
    option_groups.append(filtering)

    modification =  ["Graph Modification",
                     ["edit-vertex-property", "PROPERTY[|TYPE]|EXPRESSION", "edit the selected vertex property", {"TYPE":"double"},
                       "graph.EditVertexProperty($PROPERTY, $TYPE, edit_function_wrap('vertex',$EXPRESSION))"],
                     ["edit-edge-property", "PROPERTY[|TYPE]|EXPRESSION", "edit the selected edge property",   {"TYPE":"double"},
                      "graph.EditEdgeProperty($PROPERTY, $TYPE, edit_function_wrap('edge',$EXPRESSION))"],
                     ["edit-graph-property", "PROPERTY[|TYPE]|EXPRESSION", "edit the selected graph property",  {"TYPE":"double"},
                      "graph.EditGraphProperty($PROPERTY, $TYPE, edit_function_wrap('graph',$EXPRESSION))"],
                     ["remove-vertex-property", "PROPERTY", "remove the selected vertex property", {}, "graph.RemoveVertexProperty($PROPERTY)"],
                     ["remove-edge-property", "PROPERTY", "remove the selected edge property",   {}, "graph.RemoveEdgeProperty($PROPERTY)"],
                     ["remove-graph-property", "PROPERTY", "remove the selected graph property",  {}, "graph.RemoveGraphProperty($PROPERTY)"],
                     ["insert-vertex-index-property", "PROPERTY", "insert vertex index as property", {}, "graph.InsertVertexIndexProperty($PROPERTY)"],
                     ["insert-edge-index-property", "PROPERTY", "insert edge index as property",   {}, "graph.InsertEdgeIndexProperty($PROPERTY"],
                     ["list-properties", None, "list all properties", {}, "graph.ListProperties()"],
<<<<<<< HEAD
                     ["purge-vertices", None, "Remove all vertices of the graph which are currently being filtered out, and return to the unfiltered state",
                      {}, ["graph.PurgeVertices()", "graph.SetVertexFilterProperty('')" ]],
                     ["purge-edges", None, "Remove all edges of the graph which are currently being filtered out, and return to the unfiltered state",
                      {}, ["graph.PurgeEdges()", "graph.SetEdgeFilterProperty('')" ]]
=======
                     ["random-rewire", "OPTIONS", "randomly rewire edges. Options are: $OPTIONS_LIST",
                      {"OPTIONS":[("correlated",("string[1]",False)),("uncorrelated",("string[1]",True)),
                                  ("self_loops",("string",False)),("parallel_edges",("string",False)),
                                  ("seed",("int",int(time.time())))]},
                      [ "strat = {'correlated':RewireStrat.Correlated, 'uncorrelated':RewireStrat.Uncorrelated}",
                        "graph.RandomRewire(strat[$correlated], $self_loops, $parallel_edges, $seed)"]]
>>>>>>> e8f79729
                     ]

    option_groups.append(modification)

    statistics =  ["Basic Statistics",
                   ["number-of-vertices", "[FILE]", "get the number of vertices.", {"FILE":"-"}, "graph.GetNumberOfVertices()" ],
                   ["number-of-edges", "[FILE]", "get the number of edges", {"FILE":"-"}, "graph.GetNumberOfEdges()"],
                   ["vertex-histogram", "DEGREE[|FILE]", "get the vertex degree/property histogram", {"FILE":"-"}, "graph.GetVertexHistogram($DEGREE)"],
                   ["edge-histogram", "PROPERTY[|FILE]", "get the edge property histogram", {"FILE":"-"}, "graph.GetEdgeHistogram($PROPERTY)"],
                   ["average-vertex-property",  "DEGREE[|FILE]", "get the average of the vertex property", {"FILE":"-"}, "get_mean(graph.GetVertexHistogram($DEGREE))"],
                   ["average-edge-property",  "PROPERTY[|FILE]", "get the average of the edge property", {"FILE":"-"},  "get_mean(graph.GetEdgeHistogram($PROPERTY))"],

                   ["combined-vertex-histogram", "DEGREE1|DEGREE2[|FILE]", "get the combined (DEGREE1,DEGREE2) histogram. Scalar properties are also accepted as DEGREE1 or DEGREE2",
                    {"FILE":"-"}, "graph.GetCombinedVertexHistogram($DEGREE1,$DEGREE2)"],
                   ["distance-histogram", "[[WEIGHT|]FILE]", "get the distance histogram", {"FILE":"-", "WEIGHT":""}, "graph.GetDistanceHistogram($WEIGHT)"],
                   ["average-distance", "[[WEIGHT|]FILE]", "get the averarge distance", {"FILE":"-", "WEIGHT":""}, "get_mean(graph.GetDistanceHistogram($WEIGHT))"],
                   ["average-harmonic-distance",  "[[WEIGHT|]FILE]", "get the averarge harmonic distance", {"FILE":"-", "WEIGHT":""},
                    ["hist = graph.GetDistanceHistogram($WEIGHT)",
                     "avg, err = get_mean(dict((1.0/k,v) for k,v in hist.iteritems()))",
                     "(1.0/avg, err/(avg**2))"]],
                   ["sampled-distance-histogram", "[OPTIONS[|FILE]]", "get the sampled distance histogram. Options are $OPTIONS_LIST",
                    {"FILE":"-", "OPTIONS":[ ("samples",("int",1000)), ("weight",("str","")), ("seed",("int",int(time.time())))] },
                    "graph.GetSampledDistanceHistogram($weight,$samples,$seed)"],
                   ["average-sampled-distance", "[OPTIONS[|FILE]]", "get the average sampled distance. Options are $OPTIONS_LIST",
                    {"FILE":"-", "OPTIONS":[ ("samples",("int",1000)), ("weight",("str","")), ("seed",("int",int(time.time())))] },
                    "get_mean(graph.GetSampledDistanceHistogram($weight,$samples,$seed))"],
                   ["average-sampled-harmonic-distance",  "[OPTIONS[|FILE]]", "get the average sampled harmonic distance. Options are $OPTIONS_LIST",
                    {"FILE":"-", "OPTIONS":[ ("samples",("int",1000)), ("weight",("str","")), ("seed",("int",int(time.time())))] },
                    ["hist = graph.GetSampledDistanceHistogram($weight,$samples,$seed)",
                     "avg, err = get_mean(dict([(1.0/k,v) for k,v in hist.iteritems()]))",
                     "(1.0/avg, err/(avg**2))"]],
                   ["label-components",  "PROPERTY", "label components to PROPERTY", {}, "graph.LabelComponents($PROPERTY)"],
                   ["label-parallel-edges",  "PROPERTY", "label parallel edges to PROPERTY", {}, "graph.LabelParallelEdges($PROPERTY)"],
                   ["reciprocity",  "[FILE]", "get the edge reciprocity", {"FILE":"-"},  "graph.GetReciprocity()"],
                   ["minimum-spanning-tree", "[WEIGHT|]PROPERTY", "mark the minimum spanning tree edges in PROPERTY", {"WEIGHT":""},  "graph.GetMinimumSpanningTree($WEIGHT, $PROPERTY)"],
                   ["line-graph",  "FILE[|FORMAT]", "save the corresponding line graph to FILE", {"FORMAT":"xml"}, "graph.GetLineGraph($FILE,$FORMAT)"],
                   ["betweenness-centrality", "VERTEX_BETWEENESS[|EDGE_BETWEENESS[|WEIGHT]]", "calculate and store the vertex and/or edge betweenness centrality",
                    {"EDGE_BETWEENESS":"", "WEIGHT":""}, "graph.GetBetweenness($WEIGHT, $EDGE_BETWEENESS, $VERTEX_BETWEENESS)" ],
                   ["central-point-dominance", "VERTEX_BETWEENESS[|FILE]", "calculate central point dominance, given the VERTEX_BETWEENESS vertex property",
                    {"FILE":"-"},  "graph.GetCentralPointDominance($VERTEX_BETWEENESS)"]]
    option_groups.append(statistics)

    correlations = ["Correlations",
                    ["average-combined-vertex-correlation",  "DEGREE1|DEGREE2[|FILE]",
                     "get the average of DEGREE2 in function of DEGREE1. Scalar properties are also accepted as DEGREE1 or DEGREE2",
                     {"FILE":"-"}, "graph.GetAverageCombinedVertexCorrelation($DEGREE1, $DEGREE2)"],
                    ["vertex-correlation-histogram",  "ORIGIN_DEGREE|NEIGHBOUR_DEGREE[[|WEIGHT]|FILE]",
                     "get the degree correlation histogram. Scalar properties are also accepted in place of *_DEGREE. An optional edge weight property can be passed by WEIGHT",
                     {"FILE":"-", "WEIGHT":""}, "graph.GetVertexCorrelationHistogram($ORIGIN_DEGREE, $NEIGHBOUR_DEGREE, $WEIGHT)"],
                    ["average-nearest-neighbours-correlation",  "ORIGIN_DEGREE|NEIGHBOUR_DEGREE[[|WEIGHT]|FILE]",
                     "get the average nearest neighbours correlation. Scalar properties are also accepted in place of *_DEGREE. An optional edge weight property can be passed by WEIGHT",
                     {"FILE":"-", "WEIGHT":""}, "graph.GetAverageNearestNeighboursCorrelation($ORIGIN_DEGREE, $NEIGHBOUR_DEGREE, $WEIGHT)"],
                    ["edge-vertex-correlation-histogram",  "DEGREE_SOURCE|EDGE_PROP|DEGREE_TARGET[|FILE]",
                     "get the source degree vs. edge scalar vs. target degree correlation histogram. Scalar properties are also accepted in place of DEGREE_*",
                     {"FILE":"-"}, "graph.GetEdgeVertexCorrelationHistogram($DEGREE_SOURCE, $EDGE_PROP, $DEGREE_TARGET)"],
                    ["assortativity-coefficient",  "DEGREE[|FILE]", "get the assortativity coefficient. Scalar properties are also accepted in place of DEGREE",
                     {"FILE":"-"}, "graph.GetAssortativityCoefficient($DEGREE)"],
                    ["scalar-assortativity-coefficient",  "DEGREE[|FILE]", "get the scalar assortativity coefficient. Scalar properties are also accepted in place of DEGREE",
                     {"FILE":"-"}, "graph.GetScalarAssortativityCoefficient($DEGREE)"]]
    option_groups.append(correlations)

    clustering =  ["Clustering",
                   ["local-clustering-coefficient",  "PROPERTY", "set the local clustering coefficient to vertex property", {},
                    "graph.SetLocalClusteringToProperty($PROPERTY)"],
                   ["global-clustering-coefficient",  "[FILE]", "get the global clustering coefficient", {"FILE":"-"}, "graph.GetGlobalClustering()"],
                   ["extended-clustering-coefficient",  "PREFIX|MAX", "set the extended clustering coefficients c1 to cMAX to vertex properties PREFIX1 to PREFIXMAX", {},
                    "graph.SetExtendedClusteringToProperty($PREFIX, $MAX)"]]
    option_groups.append(clustering)

    layout = ["Layout",
              ["spring-block-layout",  "PROPERTY|OPTIONS", "compute the spring block layout. The positions will be stored in PROPERTY. Options are $OPTIONS_LIST",
               {"OPTIONS": [("kw",("str[1]",True)), ("fg-grid",("str[1]",False)), ("fg-all-pairs",("str[1]",False)), ("iter",("int",1000)),
                            ("seed",("int",int(time.time()))), ("weight",("str",""))] },
               "graph.ComputeGraphLayoutSpringBlock($PROPERTY, $weight, $kw, $iter, $seed)"],
              ["gursoy-atun-layout",  "PROPERTY|OPTIONS", "compute the Gursoy-Atun layout. Options are $OPTIONS_LIST",
               {"OPTIONS": [("square",("str[1]",True)), ("circle",("str[1]",False)), ("heart",("str[1]",False)), ("iter",("int",1000)),
                            ("seed",("int",int(time.time()))), ("weight",("str",""))] },
               "graph.ComputeGraphLayoutGursoy($PROPERTY, $weight, $circle, $iter, $seed)" ]]
    option_groups.append(layout)

    community = [ "Community",
                  ["community-structure",  "PROPERTY|OPTIONS", "calculate the community structure and assign it to PROPERTY. Options are: $OPTIONS_LIST",
                   { "OPTIONS": [("g",("float",1.0)), ("N",("int",1000)), ("Tmin",("float",0.01)), ("Tmax",("float",1.0)), ("spins",("int",0)),
                                 ("correlated",("str[1]",False)), ("uncorrelated",("str[1]",True)), ("random",("str[1]",False)), ("weight",("str","")),
                                 ("seed",("int",int(time.time()))), ("verbose",("bool",False)), ("history",("str",""))]},
                   ["strat_map = {'correlated':CommCorr.Correlated, 'uncorrelated':CommCorr.Uncorrelated, 'random':CommCorr.ErdosReyni}",
                    "graph.GetCommunityStructure($g, strat_map[$correlated], $N, $Tmin, $Tmax, $spins, $seed, $verbose, $history, $weight, $PROPERTY)"]],
                  ["modularity",  "PROPERTY[[|WEIGHT]|FILE]", "calculate the modularity, given a community partition specified by PROPERTY",
                   {"FILE":"-", "WEIGHT":""},
                   "graph.GetModularity($WEIGHT, $PROPERTY)" ],
                  ["community-graph",  "PROPERTY|SIZE_PROPERTY|FILE[|FORMAT]",
                   "obtain the graph of communities, given a community partition specified by PROPERTY. The resulting graph will have a vertex property named SIZE-PROPERTY, which will contain the size of the corresponding communities.",
                   {"FORMAT":"auto"},
                   ["if $FORMAT == 'auto':\n  format = ''\nelse:\n  format = $FORMAT",
                   "graph.GetCommunityNetwork($PROPERTY, $SIZE_PROPERTY, $FILE, format)"]]]
    option_groups.append(community)

    history = ["History",
               ["for", "INIT_EXPRESSION|CONDITION_EXPRESSION|STEP_EXPRESSION[|PREFIX_EXPRESSION]", "simplified scripting", {"PREFIX_EXPRESSION":"''"}, "None"],
               ["history", "INIT_EXPRESSION|CONDITION_EXPRESSION|STEP_EXPRESSION[|PREFIX_EXPRESSION]", "simplified scripting (does not overwrite previous results)", {"PREFIX_EXPRESSION":"''"}, "None"],
               ["flush-rate", "TIME", "for/history files flush rate (default 1h)", {}, "globals()['loop_io_flush_rate']=$TIME"]]
    option_groups.append(history)

    # Below are the defintion of the option classes (OptionError, SubOpt and
    # Opt)

    class SubOpt:
        """A suboption in a command line option. This will handle mostly groups."""
        def __init__(self, init):
            "this will initialize the suboption with a specific list"
            type_re = re.compile(r"([a-z]+)\[(\d+)\]")
            match = type_re.match(init[1][0])
            if match != None:
                self.type = match.group(1)
                self.group_name = int(match.group(2))
            else:
                self.type = init[1][0]
                self.group_name = None
            self.group = {}
            self.name = init[0]
            self.default = init[1][1]

        def __str__(self):
            if self.default == None:
                return self.name
            elif self.group_name == None:
                return "%s (default: %s)" % (self.name, str(self.default))
            else:
                if self.default == True:
                    return self.name + " (default)"
                else:
                    return self.name

    class Opt:
        """This class represents a command line option. It understands
        multiple  arguments, separated  by  '|', as  specified by  the
        meta-variables (self.metavars), as  well as optional arguments
        (enclosed  by '[]'),  which can  be recursevly  optional.  The
        parse()  method will  parse  a given  argument  string into  a
        dictionary, containing the parsed  value of each metavar. This
        later can  be used to interpolate the  self.action field, with
        the run()  method, which will  activate the proper  action for
        the option. It also  understands suboptions, which is a series
        of  'subopt=value' strings, separated  by commas,  with option
        grouping and type-checking."""

        def __init__(self, init):
            """This will initialize the option with a specific list"""
            self.name = init[0]
            self.metavars = init[1]
            self.help = init[2]
            self.params = init[3]
            self.action = init[4]
            self.groups = {}

            # Build sub-option list, if necessary
            if self.params.has_key("OPTIONS"):
                self.suboptions = [SubOpt(x) for x in self.params["OPTIONS"]]
                self.help = self.help.replace("$OPTIONS_LIST", ", ".join([str(x) for x in self.suboptions]))
                self.suboptions = dict([(x.name,x) for x in self.suboptions])

                # Handle groups
                for opt in self.suboptions.values():
                    if opt.group_name != None:
                        if not self.groups.has_key(opt.group_name):
                            self.groups[opt.group_name] = [[opt.name], opt.name]
                        else:
                            self.groups[opt.group_name][0].append(opt.name)
                            if opt.default == True:
                                self.groups[opt.group_name][1] = opt.name
                        opt.group = self.groups[opt.group_name][0]

        def unquote(self, string):
            """ This will unquote a string, if quoted"""
            quote_re = re.compile(r"('(.*)')|(\"(.*)\")")
            m = quote_re.match(string)
            if m != None:
                if m.group(2) != "":
                    return m.group(2)
                else:
                    return m.group(4)
            else:
                return string

        def parse(self, args):
            """This method  will parse a given argument  string into a
            dictionary,   containing   the   parsed  value   of   each
            metavar. The  dictionary will  also contain the  values of
            any eventual suboption."""

            if self.metavars == None:
                return

            # Parameter regexp
            p = re.compile(r"((('[^']*')|(\"[^\"']*\"))|([^\|]+)|(^(?=[^$]))(?=\||$))")
            values = [x[0].strip() for x in p.findall(args)]

            # Match each value to its metavar, by finding the best match in the
            # 'optional-tree'
            optional_re = re.compile(r"\[([^][]*)\]")
            bracket_re = re.compile(r"[][]")
            metavars = self.metavars
            mvar_list = [x[0].strip() for x in p.findall(bracket_re.sub("", metavars))]
            while len(mvar_list) != len(values) and "[" in metavars:
                metavars = optional_re.sub(r"", metavars)
                mvar_list = [x[0].strip() for x in p.findall(bracket_re.sub("", metavars))]

            if len(mvar_list) != len(values):
                opt_re = re.compile(r"\[.*\]")
                min_args = len([x[0].strip() for x in p.findall(opt_re.sub(r"", self.metavars))])
                max_args = len([x[0].strip() for x in p.findall(bracket_re.sub(r"", self.metavars))])
                if min_args != max_args:
                    raise OptionError(self, "invalid number of arguments, %d (expected between %d and %d)" % (len(values), min_args, max_args))
                else:
                    raise OptionError(self, "invalid number of arguments, %d (expected %d)" % (len(values), min_args))

            # Put in the default values
            parsed_mvars = self.params.copy()
            if parsed_mvars.has_key("OPTIONS"):
                parsed_mvars["OPTIONS"] = dict([ (k, v.default) for k,v in self.suboptions.iteritems() if v.default != None and v.group_name == None])

            # Do the parsing
            for i in xrange(0, len(values)):
                mvar = mvar_list[i]
                value = values[i]

                if "DEGREE" in mvar:
                    parsed_mvars[mvar] = degree(value)
                elif mvar == "MAX":
                    try:
                        parsed_mvars[mvar] = int(value)
                    except ValueError:
                        raise OptionError(self, "invalid value for '%s': %s (expected an int)" % (mvar, value))
                elif "FILE" in mvar:
                    parsed_mvars[mvar] = os.path.expanduser(value)
                elif mvar == "OPTIONS":
                    subopts = {}
                    groups = {}

                    # Default suboption values
                    subopt_list = parsed_mvars[mvar]

                    # Parse suboptions
                    p = re.compile(r"([^,'\"]+|[^,]+'[^']*'|[^,]+\"[^\"]*\")(?:,|$)")
                    subopt_list.update(dict([ (x.split("=",1)[0].strip(),x.split("=",1)[1].strip()) for x in p.findall(value) if "=" in x]))
                    subopt_list.update(dict([ (x.strip(),None) for x in p.findall(value) if "=" not in x]))
                    subopt_context = {}
                    for name,value in subopt_list.iteritems():
                        if not self.suboptions.has_key(name):
                            raise OptionError(self, "invalid option: " + name)
                        opt = self.suboptions[name]

                        # Handle suboption grouping
                        if opt.group_name != None:
                            if value != False:
                                if groups.has_key(opt.group_name):
                                    raise OptionError(self, "cannot specify '%s' and '%s' simultaneously " % (name, groups[opt.group_name]) )
                                groups[opt.group_name] = name
                                self.groups[opt.group_name][1] = name
                            continue

                        if value == None and opt.type != "bool":
                            raise OptionError(self, "you must specify a value for '%s'" % name)
                        if value.__class__ == str and opt.type != "str":
                            value = self.unquote(value)
                        try:
                            if value == None:
                                if opt.type == "bool":
                                    value = True
                                else:
                                    value = eval("%s('%s')" % (opt.type, value))
                            elif opt.type == "exp":
                                try:
                                    value = eval_expr(value, subopt_context)
                                    subopt_context[opt.name] = value
                                except:
                                    (file_name, line, function, text) = traceback.extract_tb(sys.exc_info()[2])[-1]
                                    raise OptionError(self, "suboption %s: error evaluating expression \"%s\": %s \n%s" % \
                                                      (opt.name, value, sys.exc_info()[1], "[traceback: File %s, line %d, in %s (text: %s)]" % \
                                                       (file_name, line, function, str(text))))
                            elif value.__class__ == str:
                                if opt.type == "bool":
                                    value = eval(value)
                                else:
                                    value = eval("%s('%s')" % (opt.type, self.unquote(value)))
                        except ValueError:
                            raise OptionError(self, "invalid value for '%s': %s (expected %s)" % (opt.name, value, opt.type))
                        subopts[opt.name] = value
                    # Handle value for groups
                    for g in self.groups.values():
                        for opt_name in g[0]:
                            opt = self.suboptions[opt_name]
                            if opt.type == "bool":
                                if g[1] == opt.name:
                                    subopts[opt.name] = True
                                else:
                                    subopts[opt.name] = False
                            else:
                                subopts[opt.name] = g[1]
                    parsed_mvars[mvar] = subopts
                elif "EXPRESSION" in mvar:
                    try:
                        context = {}
                        value = (eval_expr(value, context), context)
                    except:
                        (file_name, line, function, text) = traceback.extract_tb(sys.exc_info()[2])[-1]
                        raise OptionError(self, "error evaluating expression \"%s\": %s \n%s" % \
                                          (value, sys.exc_info()[1], "[traceback: File %s, line %d, in %s (text: %s)]" % \
                                                                     (file_name, line, function, str(text))))
                    parsed_mvars[mvar] = value
                elif mvar == "TIME":
                    r = re.compile(r"(.*)(s|m|h|d|y)")
                    m = r.match(value)
                    if m != None:
                        try:
                            time = float(m.group(1))
                        except ValueError:
                            raise OptionError(self, "invalid value for TIME: %s" % value)
                    if m.group(2) == "m":
                        time *= 60
                    if m.group(2) == "h":
                        time *= 60*60
                    if m.group(2) == "d":
                        time *= 60*60*24
                    if m.group(2) == "d":
                        time *= 60*60*24*365
                    parsed_mvars[mvar] = time
                elif "RANGE" in mvar:
                    try:
                        rcomp = re.compile(r"(>|<|>=|<=|==|=)\s*([^=]+)")
                        rrange = re.compile(r"([^\*]+)(\*?)\s+([^\*]+)(\*?)")
                        if rcomp.match(value):
                            comp = rcomp.match(value).group(1)
                            thres = rcomp.match(value).group(2)
                            thres = float(thres)
                            if "<" in comp:
                                ran = (float('-Inf'), thres)
                                if "=" in comp:
                                    inc = (False, True)
                                else:
                                    inc = (False, False)
                            elif ">" in comp:
                                ran = (thres, float('Inf'))
                                if "=" in comp:
                                    inc = (True, False)
                                else:
                                    inc = (False, False)
                            elif comp == "==" or  comp == "=" :
                                ran = (thres, thres)
                                inc = (True, True)
                        elif rrange.match(value):
                            m = rrange.match(value)
                            r1 = float(m.group(1))
                            i1 = "*" in m.group(2)
                            r2 = float(m.group(3))
                            i2 = "*" in m.group(4)
                            ran = (r1,r2)
                            inc = (i1,i2)
                        else:
                            raise ValueError
                    except ValueError:
                        raise OptionError(self, "invalid value for RANGE: " + value)
                    parsed_mvars[mvar] = (ran, inc)
                else:
                    parsed_mvars[mvar] = value
            return parsed_mvars

        def run(self, args):
            """This will interpolate the self.action field with the parsed
            values, and run the proper action for the option"""

            parsed_mvars = self.parse(args)
            globals()['parsed_mvars'] = parsed_mvars
            subst_list = {}

            if parsed_mvars != None:
                for mvar in parsed_mvars.keys():
                    subst_list[mvar] = "parsed_mvars['%s']" % mvar
                    if mvar == "OPTIONS":
                        for k,v in parsed_mvars[mvar].iteritems():
                            subst_list[k] = "parsed_mvars['OPTIONS']['%s']" % k

            if self.action.__class__ == list:
                for a in self.action[:-1]:
                    action = string.Template(a).substitute(subst_list)
                    exec action in globals()
                action = self.action[-1]
            else:
                action = self.action

            action = string.Template(action).substitute(subst_list)
            retval = eval(action, globals())
            del globals()['parsed_mvars']
            return retval

    # Setup 'optparse' and load it with all the options
    prog_info = mod_info()
    version_string = "%s %s\nWritten by %s\n\n%s" % (prog_info.name, prog_info.version, \
                                                     prog_info.author,prog_info.copyright)

    # The option parser
    class MyOptionParser(optparse.OptionParser):
        def error(self, error):
            raise ParserError(error)
    parser = MyOptionParser(usage="%s [options]" % sys.argv[0], version=version_string,
                            formatter=optparse.IndentedHelpFormatter(max_help_position=getheightwidth()[1]/2,
                                                                     width=getheightwidth()[1]))

    option_list = []

    def push_option(option, opt_str, value, parser, opt=None):
        try:
            opt.parse(value)
        except OptionError, e:
            parser.error(str(e))
        option_list.append((opt, value))

    options = {}
    # Populate the option parser
    for group in option_groups:
        g = parser.add_option_group(group[0])
        for opt in group[1:]:
            option = Opt(opt)
            if option.metavars != None:
                g.add_option("--%s" % option.name, action="callback", callback=push_option, callback_kwargs={"opt":option},
                             metavar=option.metavars, type="string", help=option.help)
            else:
                g.add_option("--%s" % option.name, action="callback", callback=push_option, callback_kwargs={"opt":option},
                             help=option.help)
            options[option.name] = option

    # Support bashcompletion, with the optcomplete module. See
    # http://furius.ca/optcomplete for details.
    try:
        import optcomplete
        optcomplete.autocomplete(parser)
    except ImportError:
        pass

    # A hack to  allow optional option arguments. We'll  just append a
    # '=' to options  with arguments and have been  supplied with zero
    # arguments.
    args = []
    for i in xrange(0, len(arguments)):
        a = arguments[i]
        if i < len(arguments) - 1:
            n = arguments[i+1] # next parameter
        else:
            n = a
        if options.has_key(a[2:]):
            option = options[a[2:]]
            if option.metavars != None and n.startswith("--"):
                args.append(a + "=")
            else:
                args.append(a)
        else:
            args.append(a)

    # Do the actual parsing
    (opt_val, args) =  parser.parse_args(args)
    if len(args) > 0:
        parser.error("invalid arguments: " + " ".join(args))
    return (option_list, options)

# Below are some utility functions for the command-line parsing

def degree(name):
    """This will retrieve the degree type from string"""
    deg = name
    if name == "in-degree" or name == "in":
        deg = Degree.In
    if name == "out-degree" or name == "out":
        deg = Degree.Out
    if name == "total-degree" or name == "total":
        deg = Degree.Total
    return deg

def get_mean(hist):
    """ This will get the mean, and the standard deviation fo the mean, for a
    given histogram."""
    avg, dev, count = 0.0, 0.0, 0.0
    try:
        for k,v in hist.iteritems():
            avg += k*v
            count += v
        avg /= count
        for k,v in hist.iteritems():
            dev += (k - avg)**2
        dev = math.sqrt(dev/(count**2))
    except ZeroDivisionError:
        avg = dev = float("nan") # nans are ok, since graph can be empty
    return (avg,dev)

def open_file(name, mode="w", suffix=""):
    """Open the file correctly, acording to its filename"""
    if name == "-":
        if mode == "r":
            return sys.stdin
        else:
            return sys.stdout
    if name.endswith("bz2"):
        return bz2.BZ2File(name + suffix, mode)
    if name.endswith("gz"):
        return gzip.GzipFile(name + suffix, mode)
    return file(name + suffix, mode)

def eval_expr(expr, vars=dict()):
    """Evaluats a  given python  expression into a  callable function,
    which returns the  evaluation of the last statement."""

    import random
    vars.update(dict([(x,eval("random."+x)) for x in dir(random) if not x.startswith("_")]))
    import math
    vars.update(dict([(x,eval("math."+x)) for x in dir(math) if not x.startswith("_")]))

    # Load some specific functions form scipy if available (and only on demand)
    try:
        if 'gamaincc' in expr:
            from scipy.special import gammaincc
            vars['gamaincc'] = gammaincc
        if 'fsolve' in expr:
            from scipy.optimize import fsolve
            vars['fsolve'] = fsolve
    except ImportError:
        pass

    # Some other predefined functions
    def inv_poisson(p,m):
        from scipy.optimize import fsolve
        from scipy.special import gammaincc
        """returns the inverse of the poisson distribution, with average m"""
        return int(round(fsolve(lambda k,l: gammaincc(k,l)-p, m, (m))-0.5+1e-15)) # FIXME: the 1e-15 constant hack is ugly
    vars["inv_poisson"] = inv_poisson

    def inv_exponential(p,m):
        """returns the inverse of the discrete exponential distibution, with average m"""
        return int(round(log(1-p)/log(float(m)/(m+1))-0.5+1e-15)) # FIXME: the 1e-15 constant hack is ugly
    vars["inv_exponential"] = inv_exponential

    def inv_power_law(p,b):
        """returns the inverse of the power-law distibution, with exponent b"""
        return int(round((1-p)**(-1/(b-1)) - 1))
    vars["inv_power_law"] = inv_power_law

    # Evaluate all statements
    r = re.compile(r"((('[^']*')|(\"[^\"']*\"))|([^;]+)(?=;|$))")
    statements = [x[0].strip() for x in r.findall(expr)]
    file_re = re.compile(r"^import:(.*)")
    external_contex_re = re.compile(r"^ext:(.*)")
    for s in statements[:-1]:
        m = file_re.match(s)
        mext = external_contex_re.match(s)
        if m != None:
            # Import code from file
            file_name = os.path.expanduser(m.group(1))
            exec open_file(file_name.strip(), mode="r") in vars
        elif mext != None:
            # Import external context
            vars.update(external_context[mext.group(1)])
        else:
            exec s in vars

    # Last statement must be returned as a function
    last = statements[-1].strip()
    if last.startswith("lambda ") or last.startswith("lambda:") or last in vars:
        return eval(last, vars)
    else:
        return eval("lambda: " + last, vars)

def edit_function_wrap(type, exp):
    """This will properly wrap a given edit expression/function"""
    vars = exp[1]
    func = exp[0]
    if type == "vertex":
        desc = "v"
    elif type == "edge":
        desc = "e"
    else:
        desc = "g"
    nargs = len(inspect.getargspec(func)[0])
    if inspect.getargspec(func)[3] != None:
        nargs -= len(inspect.getargspec(func)[3])
    if nargs > 0:
        vars['__edit_func'] = func
        if desc != "g":
            func = eval("lambda: __edit_func(%s, g)" % desc, vars, vars)
        else:
            func = eval("lambda: __edit_func(%s)" % desc, vars, vars)
    return (func,vars)

def print_result(retval, file=sys.stdout, prefix=""):
    """This will print a given result, according to its type"""
    if retval.__class__ == dict:
        keys = retval.keys()
        keys.sort()
        for k in keys:
            if k.__class__ == tuple or k.__class__ == list:
                print >> file, "%s%s" % (prefix," \t".join(["%.20g" % x for x in k])),
            else:
                print >> file, "%s%.20g" % (prefix, k),
            if retval[k].__class__ == tuple or retval[k].__class__ == list:
                print >> file, " \t", " \t".join(["%.20g" % x for x in retval[k]])
            else:
                print >> file, " \t%.20g" % retval[k]
    else:
        if retval.__class__ == list or retval.__class__ == tuple:
            print >> file, "%s%s" % (prefix," \t".join(["%.20g" % x for x in retval]))
        else:
            print >> file, "%s%.20g" % (prefix, retval)
    if hasattr(file,'flush'):
        file.flush()

class RunError:
    """ Error raised during option run"""
    def __init__(self, option, value, error):
        self.option = option
        self.value = value
        self.error = error
    def __str__(self):
        return "error during evaluation of command --%s=%s: %s" % (self.option.name, self.value, self.error)

def run(arguments, output_prefix="", file_suffix="", file_list=[], return_first = False):
    """ This will parse the options and run the specified actions."""
    option_list = parse_options(arguments)[0]
    for opt in option_list:
        # Run the option itself, and report on any error
        try:
            retval = opt[0].run(opt[1])
            if retval != None and return_first:
                return retval
        except (ParserError, OptionError, IOError, RuntimeError, TypeError), e:
            raise RunError(opt[0], opt[1], e)
        except:
            (file_name, line, function, text) = traceback.extract_tb(sys.exc_info()[2])[-1]
            raise RunError(opt[0], opt[1], "unknown error: " + str(sys.exc_info()[1]) +
                           "\n[traceback: File %s, line %d, in %s (text: %s)]" % (file_name, line, function, str(text)))

        # if there is a return value, store it or display it properly
        if retval != None:
            parsed_opt = opt[0].parse(opt[1])
            if parsed_opt.has_key("FILE"):
                if parsed_opt["FILE"] == "-":
                    if len(parsed_opt) > 0 and not (len(parsed_opt) == 1 and parsed_opt.has_key("FILE")):
                        parms = opt[0].metavars.replace("[","").replace("]","").split("|")
                        if parsed_opt.has_key("OPTIONS"):
                            parsed_opt["OPTIONS"] = "[%s]" % ", ".join(["%s=%s" % (k,v) for k,v in parsed_opt["OPTIONS"].iteritems() if v.__class__ != str]+
                                                                       ["%s='%s'" % (k,v) for k,v in parsed_opt["OPTIONS"].iteritems() if v.__class__ == str])
                        parms = [ "%s: %s" % (k,parsed_opt[k]) for k in parms if parsed_opt[k] != "" and k != "FILE"] +\
                                [ "%s: None" % k for k in parms if parsed_opt[k] == "" and k != "FILE"]
                        print "# %s (%s)" % (opt[0].name.replace("-"," "), ", ".join(parms))
                    else:
                        print "# %s" % opt[0].name.replace("-"," ")
                    print_result(retval, prefix=output_prefix)
                    print
                else:
                    print_result(retval, open_file(parsed_opt["FILE"], suffix = file_suffix), prefix = output_prefix)
                    file_list.append(parsed_opt["FILE"])
            else:
                raise RunError(opt[0], opt[1], "bug: command returned a value and there's no FILE metavar.")

def run_loop(arguments):
    """ This  will loop  through the loop  specification given  by the
    arguments, parse the options and run the specified actions."""

    class LoopTemplate(string.Template):
        delimiter = "%"
    file_list = []
    last_update = time.time()
    if not globals().has_key("loop_io_flush_rate"):
        globals()["loop_io_flush_rate"] = 3600
    temp_suffix = "___temp"
    def move_files(file_list, temp_suffix, option_list):
        for f in file_list:
            if os.path.exists(f + temp_suffix):
                try:
                    shutil.move(f + temp_suffix, f)
                except:
                    raise RunError(option_list[0][0], option_list[0][1], "error moving file '%s' to '%s': %s" % (f + temp_suffix, f, e))
        file_list = []
    option_list = parse_options(arguments[:1])[0]

    if len(option_list) == 0:
        return

    try:
        loop_args = option_list[0][0].parse(option_list[0][1])
        loop_vars = dict()
        eval_expr(loop_args["INIT_EXPRESSION"] + "; None", loop_vars)
        while eval(loop_args["CONDITION_EXPRESSION"], loop_vars):
            args = []
            for arg in arguments[1:]:
                try:
                    args.append(LoopTemplate(arg).substitute(loop_vars))
                except KeyError, e:
                    raise RunError(option_list[0][0], option_list[0][1], "key %s not found at '%s'" % (e, arg))
            prefix = eval(loop_args["PREFIX_EXPRESSION"], loop_vars)
            if prefix.__class__ != str:
                prefix = "%.20g\t " % prefix
            run(args, output_prefix = prefix, file_suffix = temp_suffix, file_list = file_list)
            if time.time() - last_update >= loop_io_flush_rate:
                move_files(file_list, temp_suffix)
            exec loop_args["STEP_EXPRESSION"] in loop_vars
        move_files(file_list, temp_suffix)
    except SyntaxError, e:
        raise RunError(option_list[0][0], option_list[0][1], "error evaluating loop: " % e)


def main():
    try:
        globals()['graph'] = GraphInterface()
        # signal handling
        graph.InitSignalHandling()

        normal_args, hist_args = [], []
        args = normal_args
        for arg in sys.argv[1:]:
            args.append(arg)
            if arg.startswith("--for") or arg.startswith("--history"):
                args = hist_args
                args.append(arg)
        run(normal_args)
        run_loop(hist_args)
    except RunError,e:
        print >> sys.stderr, "graph-tool:", e
        sys.exit(1)
    except SystemExit, e:
        sys.exit(e)
    except (ParserError, OptionError, IOError, RuntimeError), e:
        print >> sys.stderr, "graph-tool error:", e
        sys.exit(2)
    except KeyboardInterrupt:
        print >> sys.stderr, "graph-tool error: Keyboard interrupt."
        sys.exit(3)
    except MemoryError, e:
        error = str(e)
        if error != "":
            print >> sys.stderr, "graph-tool error: out of memory. (text:", error, ")"
        else:
            print >> sys.stderr, "graph-tool error: out of memory."
        sys.exit(4)
    except:
        (file_name, line, function, text) = traceback.extract_tb(sys.exc_info()[2])[-1]
        print >> sys.stderr, "graph-tool unknown error: ", sys.exc_info()[1], \
              "\n[traceback: File %s, line %d, in %s (text: %s)]" % (file_name, line, function, str(text))
        sys.exit(42)

# when executed, run main():
if __name__ == '__main__':
    main()
else:
    graph = GraphInterface()
    # signal handling
    graph.InitSignalHandling()

    def sanitize(string):
        return string.replace("]","").replace("[","").replace("-","_")
    def desanitize(string):
        return string.replace("_","-")

    def call_option(opt, *args, **kwargs):
        """ This will run an option with the parameters given by args and kwargs"""
        args = list(args)
        if opt.metavars != None:
            mvars = sanitize(opt.metavars)
        else:
            mvars = ""
        mvars = mvars.split("|")

        # Handle supplied functions objects
        def insert_func(cname, func):
            if not external_context.has_key(cname):
                external_context[cname] = {}
            if func.__name__ == "<lambda>":
                name = "_lambda"
            else:
                name = func.__name__
            external_context[cname][name] = func
            return "ext:%s;" % (cname) + name
        for a in xrange(0, len(args)):
            if callable(args[a]) and len(mvars) > a:
                cname = opt.name+mvars[a]
                args[a] = insert_func(cname, args[a])
        for arg,value in kwargs.iteritems():
            if callable(value):
                cname = opt.name+arg
                kwargs[arg] = insert_func(cname, value)

        # Assemble parameters
        arg = []
        a = 0
        for mvar in mvars:
            if mvar != "OPTIONS":
                if len(args) > a:
                    arg.append("%s" % str(args[a]))
                    a += 1
                elif opt.params.has_key(mvar):
                    arg.append("%s" % str(opt.params[mvar]))
            else:
                arg.append(", ".join(["%s=%s" % (k,str(v)) for k,v in kwargs.iteritems()\
                                      if (opt.suboptions[k].group_name == None or v == True) and v.__class__ != str ] + \
                                     ["%s='%s'" % (k,str(v)) for k,v in kwargs.iteritems() \
                                      if (opt.suboptions[k].group_name == None or v == True) and v.__class__ == str ]))
        arg = "|".join(arg)
        if arg != "":
            cmd = "--%s=%s" % (opt.name, arg)
        else:
            cmd = "--%s" % opt.name
        return run([cmd], return_first = True)

    def populate_module():
        """This will populate the module with the command line options as functions"""

        # This is the complete list of options
        options = parse_options([])[1]
        globals()["options"] = options
        globals()["call_option"] = call_option
        globals()["external_context"] = {} # this will hold function/symbols supplied externally

        # Put predefined expression functions in module's namespace
        vars = {}
        eval_expr("None", vars=vars)
        for k,v in vars.iteritems():
            if k in ["inv_poisson", "inv_power_law", "inv_exponential"]:
                globals()[k] = v

        # For each option, build a corresponding function
        for opt in options.values():
            if opt.name == "for" or opt.name == "history":
                continue
            func_name = sanitize(opt.name)
            func_desc = opt.help

            if opt.metavars != None:
                mvars = sanitize(opt.metavars)
            else:
                mvars = ""
            mvars = mvars.split("|")

            arg_list = []
            call_list = []
            for mvar in mvars:
                if mvar != "OPTIONS":
                    if not opt.params.has_key(mvar):
                        arg_list.append("%s" % sanitize(mvar).lower())
                        call_list.append("%s" % sanitize(mvar).lower())
                    else:
                        call_list.append("%s" % sanitize(mvar).lower())
            for mvar in mvars:
                if mvar != "OPTIONS" and opt.params.has_key(mvar):
                    default = opt.params[mvar]
                    if default.__class__ == str:
                        default = "'%s'" % default
                    arg_list.append("%s=%s" % (sanitize(mvar).lower(), default))
            if "OPTIONS" in mvars:
                for subopt in opt.suboptions.values():
                    default = subopt.default
                    if default.__class__ == str:
                        default = "'%s'" % default
                    arg_list.append("%s=%s" % (sanitize(subopt.name), str(default)))
                    call_list.append("%s=%s" % (sanitize(subopt.name), sanitize(subopt.name)))
            arg_list = ", ".join(arg_list)
            call_list = ", ".join(call_list)

            fun_def = "def %s(%s):\n   '''%s'''\n   return call_option(options['%s'], %s)" % (func_name, arg_list, func_desc, opt.name, call_list)
            exec fun_def in globals()
    populate_module()<|MERGE_RESOLUTION|>--- conflicted
+++ resolved
@@ -125,20 +125,17 @@
                      ["insert-vertex-index-property", "PROPERTY", "insert vertex index as property", {}, "graph.InsertVertexIndexProperty($PROPERTY)"],
                      ["insert-edge-index-property", "PROPERTY", "insert edge index as property",   {}, "graph.InsertEdgeIndexProperty($PROPERTY"],
                      ["list-properties", None, "list all properties", {}, "graph.ListProperties()"],
-<<<<<<< HEAD
                      ["purge-vertices", None, "Remove all vertices of the graph which are currently being filtered out, and return to the unfiltered state",
                       {}, ["graph.PurgeVertices()", "graph.SetVertexFilterProperty('')" ]],
                      ["purge-edges", None, "Remove all edges of the graph which are currently being filtered out, and return to the unfiltered state",
                       {}, ["graph.PurgeEdges()", "graph.SetEdgeFilterProperty('')" ]]
-=======
                      ["random-rewire", "OPTIONS", "randomly rewire edges. Options are: $OPTIONS_LIST",
                       {"OPTIONS":[("correlated",("string[1]",False)),("uncorrelated",("string[1]",True)),
                                   ("self_loops",("string",False)),("parallel_edges",("string",False)),
                                   ("seed",("int",int(time.time())))]},
                       [ "strat = {'correlated':RewireStrat.Correlated, 'uncorrelated':RewireStrat.Uncorrelated}",
                         "graph.RandomRewire(strat[$correlated], $self_loops, $parallel_edges, $seed)"]]
->>>>>>> e8f79729
-                     ]
+                    ]
 
     option_groups.append(modification)
 
